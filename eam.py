# Copyright [2020] Luis Alberto Pineda Cortés, Gibrán Fuentes Pineda,
# Rafael Morales Gamboa.
#
# Licensed under the Apache License, Version 2.0 (the "License");
# you may not use this file except in compliance with the License.
# You may obtain a copy of the License at
#
#    http://www.apache.org/licenses/LICENSE-2.0
#
# Unless required by applicable law or agreed to in writing, software
# distributed under the License is distributed on an "AS IS" BASIS,
# WITHOUT WARRANTIES OR CONDITIONS OF ANY KIND, either express or implied.
# See the License for the specific language governing permissions and
# limitations under the License.

"""Entropic Associative Memory Experiments

Usage:
  eam -h | --help
  eam (-n | -f | -c | -e <experiment> | -o) [--runpath=<runpath>] [ -l (en | es) ]

Options:
  -h        Show this screen.
  -n        Trains the neural network (classifier+autoencoder).
  -f        Generates Features for all data using the encoder.
  -c        Generates graphs Characterizing classes of features (by label).
  -e        Run the experiment (options 1 or 2).
  -o        Generate images from testing data and memories.
  --runpath=<runpath>           Sets the path to the directory where everything will be saved [default: runs]
  -l        Chooses Language for graphs.

The parameter <stage> indicates the stage of learning from which data is used.
"""

import typing
import seaborn
import json
import random
import matplotlib.pyplot as plt
import matplotlib as mpl
from joblib import Parallel, delayed
import numpy as np
import tensorflow as tf
from itertools import islice
import gettext
if typing.TYPE_CHECKING:
    def _(message):
        pass
import gc
from docopt import docopt
import sys
sys.setrecursionlimit(10000)

import neural_net
import dataset
import constants
from associative import AssociativeMemory, AssociativeMemorySystem

# Translation
gettext.install('eam', localedir=None, codeset=None, names=None)


def plot_pre_graph(pre_mean, rec_mean, ent_mean, pre_std, rec_std,
               	   es, tag='', xlabels=constants.memory_sizes,
                   xtitle=None, ytitle=None):

    plt.clf()
    plt.figure(figsize=(6.4, 4.8))

    full_length = 100.0
    step = 0.1
    main_step = full_length/len(xlabels)
    x = np.arange(0, full_length, main_step)

    # One main step less because levels go on sticks, not
    # on intervals.
    xmax = full_length - main_step + step

    # Gives space to fully show markers in the top.
    ymax = full_length + 2

    # Replace undefined precision with 1.0.
    pre_mean = np.nan_to_num(pre_mean, copy=False, nan=100.0)

    plt.errorbar(x, pre_mean, fmt='r-o', yerr=pre_std, label=_('Precision'))
    plt.errorbar(x, rec_mean, fmt='b--s', yerr=rec_std, label=_('Recall'))
    plt.xlim(0, xmax)
    plt.ylim(0, ymax)
    plt.xticks(x, xlabels)

    if xtitle is None:
        xtitle = _('Range Quantization Levels')
    if ytitle is None:
        ytitle = _('Percentage')

    plt.xlabel(xtitle)
    plt.ylabel(ytitle)
    plt.legend(loc=4)
    plt.grid(True)

    entropy_labels = [str(e) for e in np.around(ent_mean, decimals=1)]

    cmap = mpl.colors.LinearSegmentedColormap.from_list(
        'mycolors', ['cyan', 'purple'])
    Z = [[0, 0], [0, 0]]
    levels = np.arange(0.0, xmax, step)
    CS3 = plt.contourf(Z, levels, cmap=cmap)

    cbar = plt.colorbar(CS3, orientation='horizontal')
    cbar.set_ticks(x)
    cbar.ax.set_xticklabels(entropy_labels)
    cbar.set_label(_('Entropy'))

    s = tag + 'graph_prse_MEAN' + _('-english')
    graph_filename = constants.picture_filename(s, es)
    plt.savefig(graph_filename, dpi=600)


def plot_size_graph(response_size, size_stdev, es):
    plt.clf()

    full_length = 100.0
    step = 0.1
    main_step = full_length/len(response_size)
    x = np.arange(0, full_length, main_step)

    # One main step less because levels go on sticks, not
    # on intervals.
    xmax = full_length - main_step + step
    ymax = constants.n_labels

    plt.errorbar(x, response_size, fmt='g-D', yerr=size_stdev,
                 label=_('Average number of responses'))
    plt.xlim(0, xmax)
    plt.ylim(0, ymax)
    plt.xticks(x, constants.memory_sizes)
    plt.yticks(np.arange(0, ymax+1, 1), range(constants.n_labels+1))

    plt.xlabel(_('Range Quantization Levels'))
    plt.ylabel(_('Size'))
    plt.legend(loc=1)
    plt.grid(True)

    graph_filename = constants.picture_filename(
        'graph_size_MEAN' + _('-english'), es)
    plt.savefig(graph_filename, dpi=600)


def plot_behs_graph(no_response, no_correct, correct, es):

    for i in range(len(no_response)):
        total = (no_response[i] + no_correct[i] + correct[i])/100.0
        no_response[i] /= total
        no_correct[i] /= total
        correct[i] /= total

    plt.clf()

    full_length = 100.0
    step = 0.1
    main_step = full_length/len(constants.memory_sizes)
    x = np.arange(0.0, full_length, main_step)

    # One main step less because levels go on sticks, not
    # on intervals.
    xmax = full_length - main_step + step
    ymax = full_length
    width = 5       # the width of the bars: can also be len(x) sequence

    plt.bar(x, correct, width, label=_('Correct response'))
    cumm = np.array(correct)
    plt.bar(x, no_correct, width, bottom=cumm, label=_('No correct response'))
    cumm += np.array(no_correct)
    plt.bar(x, no_response, width, bottom=cumm, label=_('No response'))

    plt.xlim(-width, xmax + width)
    plt.ylim(0.0, ymax)
    plt.xticks(x, constants.memory_sizes)

    plt.xlabel(_('Range Quantization Levels'))
    plt.ylabel(_('Labels'))

    plt.legend(loc=0)
    plt.grid(axis='y')

    graph_filename = constants.picture_filename(
        'graph_behaviours_MEAN' + _('-english'), es)
    plt.savefig(graph_filename, dpi=600)


def plot_features_graph(domain, means, stdevs, es):
    """ Draws the characterist shape of features per label.

    The graph is a dots and lines graph with error bars denoting standard deviations.
    """
    ymin = np.PINF
    ymax = np.NINF
    for i in constants.all_labels:
        yn = (means[i] - stdevs[i]).min()
        yx = (means[i] + stdevs[i]).max()
        ymin = ymin if ymin < yn else yn
        ymax = ymax if ymax > yx else yx
    main_step = 100.0 / domain
    xrange = np.arange(0, 100, main_step)
    fmts = constants.label_formats
    for i in constants.all_labels:
        plt.clf()
        plt.figure(figsize=(12, 5))
        plt.errorbar(xrange, means[i], fmt=fmts[i],
                     yerr=stdevs[i], label=str(i))
        plt.xlim(0, 100)
        plt.ylim(ymin, ymax)
        plt.xticks(xrange, labels='')
        plt.xlabel(_('Features'))
        plt.ylabel(_('Values'))
        plt.legend(loc='right')
        plt.grid(True)
        filename = constants.features_name(
            es) + '-' + str(i).zfill(3) + _('-english')
        plt.savefig(constants.picture_filename(filename, es), dpi=600)


def plot_conf_matrix(matrix, tags, prefix, es):
    plt.clf()
    plt.figure(figsize=(6.4, 4.8))
    seaborn.heatmap(matrix, xticklabels=tags, yticklabels=tags,
                    vmin=0.0, vmax=1.0, annot=False, cmap='Blues')
    plt.xlabel(_('Prediction'))
    plt.ylabel(_('Label'))
    filename = constants.picture_filename(prefix, es)
    plt.savefig(filename, dpi=600)


def plot_memory(memory: AssociativeMemory, prefix, es, fold):
    plt.clf()
    plt.figure(figsize=(6.4, 4.8))
    seaborn.heatmap(memory.relation/memory.max_value, vmin=0.0, vmax=1.0,
                    annot=False, cmap='coolwarm')
    plt.xlabel(_('Characteristics'))
    plt.ylabel(_('Values'))
    filename = constants.picture_filename(prefix, es, fold)
    plt.savefig(filename, dpi=600)


def plot_memories(ams, es, fold):
    for label in ams:
        prefix = f'memory-{label}-state'
        plot_memory(ams[label], prefix, es, fold)


def get_label(memories, weights=None, entropies=None):
    if len(memories) == 1:
        return memories[0]
    random.shuffle(memories)
    if (entropies is None) or (weights is None):
        return memories[0]
    else:
        i = memories[0]
        entropy = entropies[i]
        weight = weights[i]
        penalty = entropy/weight if weight > 0 else float('inf')
        for j in memories[1:]:
            entropy = entropies[j]
            weight = weights[j]
            new_penalty = entropy/weight if weight > 0 else float('inf')
            if new_penalty < penalty:
                i = j
                penalty = new_penalty
        return i


def msize_features(features, msize, min_value, max_value):
    return np.round((msize-1)*(features-min_value) / (max_value-min_value)).astype(int)

def rsize_recall(recall, msize, min_value, max_value):
    if (msize == 1):
        return (recall.astype(dtype=float) + 1.0)*(max_value - min_value)/2
    else:
        return (max_value - min_value)* recall.astype(dtype=float) \
            /(msize - 1.0) + min_value


TP = (0, 0)
FP = (0, 1)
FN = (1, 0)
TN = (1, 1)


def conf_sum(cms, t):
    return np.sum([cms[i][t] for i in range(len(cms))])


def memories_precision(cms):
    total = conf_sum(cms, TP) + conf_sum(cms, FN)
    if total == 0:
        return 0.0
    precision = 0.0
    for m in range(len(cms)):
        denominator = (cms[m][TP] + cms[m][FP])
        if denominator == 0:
            m_precision = 1.0
        else:
            m_precision = cms[m][TP] / denominator
        weight = (cms[m][TP] + cms[m][FN]) / total
        precision += weight*m_precision
    return precision


def memories_recall(cms):
    total = conf_sum(cms, TP) + conf_sum(cms, FN)
    if total == 0:
        return 0.0
    recall = 0.0
    for m in range(len(cms)):
        m_recall = cms[m][TP] / (cms[m][TP] + cms[m][FN])
        weight = (cms[m][TP] + cms[m][FN]) / total
        recall += weight*m_recall
    return recall


def memories_accuracy(cms):
    total = conf_sum(cms, TP) + conf_sum(cms, FN)
    if total == 0:
        return 0.0
    accuracy = 0.0
    for m in range(len(cms)):
        m_accuracy = (cms[m][TP] + cms[m][TN]) / total
        weight = (cms[m][TP] + cms[m][FN]) / total
        accuracy += weight*m_accuracy
    return accuracy


def register_in_memory(memory, features_iterator):
    for features in features_iterator:
        memory.register(features)


def memory_entropy(m, memory: AssociativeMemory):
    return m, memory.entropy


def recognize_by_memory(eam, tef_rounded, tel, msize, minimum, maximum, classifier):
    data = []
    labels = []
    confrix = np.zeros(
        (constants.n_labels, constants.n_labels), dtype='int')
    behaviour = np.zeros(constants.n_behaviours, dtype=np.float64)
    unknown = 0
    for features, label in zip(tef_rounded, tel):
        memory, recognized, _ = eam.recall(features)
        if recognized:
            mem = rsize_recall(memory, msize, minimum, maximum)
            data.append(mem)
            labels.append(label)
        else:
            unknown += 1
    data = np.array(data)
    predictions = np.argmax(classifier.predict(data), axis=1)
    for correct, prediction in zip(labels, predictions):
        # For calculation of per memory precision and recall
        confrix[correct, prediction] += 1
    behaviour[constants.no_response_idx] = unknown
    behaviour[constants.correct_response_idx] = \
        np.sum([confrix[i,i] for i in range(constants.n_labels)])

    behaviour[constants.no_correct_response_idx] = \
        len(tel) - unknown - behaviour[constants.correct_response_idx]
    print(f'Confusion matrix:\n{confrix}')
    print(f'Behaviour: {behaviour}')
    return confrix, behaviour


def split_by_label(fl_pairs):
    label_dict = {}
    for label in range(constants.n_labels):
        label_dict[label] = []
    for features, label in fl_pairs:
        label_dict[label].append(features)
    return label_dict.items()


def split_every(n, iterable):
    i = iter(iterable)
    piece = list(islice(i, n))
    while piece:
        yield piece
        piece = list(islice(i, n))


def _get_f1(t):
  return t[0]

def optimum_indexes(precisions, recalls):
    f1s = []
    i = 0
    for p, r in zip(precisions, recalls):
        f1 = 0 if (r+p) == 0 else 2*(r*p)/(r+p)
        f1s.append((f1, i))
        i += 1
    f1s.sort(reverse = True, key = _get_f1)
<<<<<<< HEAD
    return [t[1] for t in f1s[:constants.n_best_memory_sizes]]
=======
    return [constants.memory_sizes[t[1]]
        for t in f1s[:constants.n_best_memory_sizes]]
>>>>>>> c60d1eff


def get_ams_results(
        midx, msize, domain, trf, tef, trl, tel, classifier, es, fold):
    # Round the values
    max_value = trf.max()
    other_value = tef.max()
    max_value = max_value if max_value > other_value else other_value
    min_value = trf.min()
    other_value = tef.min()
    min_value = min_value if min_value < other_value else other_value

    trf_rounded = msize_features(trf, msize, min_value, max_value)
    tef_rounded = msize_features(tef, msize, min_value, max_value)
    behaviour = np.zeros(constants.n_behaviours, dtype=np.float64)

    # Create the memory.
    p = es.mem_params
    eam = AssociativeMemory(
        domain, msize, p[constants.xi_idx], p[constants.sigma_idx],
        p[constants.iota_idx], p[constants.kappa_idx])

    # Registrate filling data.
    for features in trf_rounded:
        eam.register(features)

    # Recognize test data.
    confrix, behaviour = recognize_by_memory(
        eam, tef_rounded, tel, msize, min_value, max_value, classifier)
    responses = len(tel) - behaviour[constants.no_response_idx]
    precision = behaviour[constants.correct_response_idx]/float(responses)
    recall = behaviour[constants.correct_response_idx]/float(len(tel))
    behaviour[constants.precision_idx] = precision
    behaviour[constants.recall_idx] = recall
    return midx, eam.entropy, behaviour, confrix


def test_memory_sizes(domain, es):
    all_entropies = []
    precision = []
    recall = []
    all_confrixes = []

    no_response = []
    no_correct_response = []
    correct_response = []

    print('Testing the memory')

    # Retrieve de classifier
    model_prefix = constants.model_name(es)

    for fold in range(constants.n_folds):
        gc.collect()
        filename = constants.classifier_filename(model_prefix, es, fold)
        classifier = tf.keras.models.load_model(filename)
        print(f'Fold: {fold}')
        suffix = constants.filling_suffix
        filling_features_filename = constants.features_name(es) + suffix
        filling_features_filename = constants.data_filename(
            filling_features_filename, es, fold)
        filling_labels_filename = constants.labels_name(es) + suffix
        filling_labels_filename = constants.data_filename(
            filling_labels_filename, es, fold)

        suffix = constants.testing_suffix
        testing_features_filename = constants.features_name(es) + suffix
        testing_features_filename = constants.data_filename(
            testing_features_filename, es, fold)
        testing_labels_filename = constants.labels_name(es) + suffix
        testing_labels_filename = constants.data_filename(
            testing_labels_filename, es, fold)

        filling_features = np.load(filling_features_filename)
        filling_labels = np.load(filling_labels_filename)
        testing_features = np.load(testing_features_filename)
        testing_labels = np.load(testing_labels_filename)

        behaviours = np.zeros(
            (len(constants.memory_sizes), constants.n_behaviours))
        measures = []
        confrixes = []
        entropies = []
        for midx, msize in enumerate(constants.memory_sizes):
            print(f'Memory size: {msize}')
            results = get_ams_results(midx, msize, domain,
                filling_features, testing_features,
                filling_labels, testing_labels, classifier, es, fold)
            measures.append(results)
        for midx, entropy, behaviour, confrix in measures:
            entropies.append(entropy)
            behaviours[midx, :] = behaviour
            confrixes.append(confrix)

        ###################################################################3##
        # Measures by memory size

        # Average entropy among al digits.
        all_entropies.append(entropies)

        # Average precision and recall as percentage
        precision.append(behaviours[:, constants.precision_idx]*100)
        recall.append(behaviours[:, constants.recall_idx]*100)

        all_confrixes.append(np.array(confrixes))
        no_response.append(behaviours[:, constants.no_response_idx])
        no_correct_response.append(
            behaviours[:, constants.no_correct_response_idx])
        correct_response.append(behaviours[:, constants.correct_response_idx])

    # Every row is training fold, and every column is a memory size.
    all_entropies = np.array(all_entropies)
    precision = np.array(precision)
    recall = np.array(recall)
    all_confrixes = np.array(all_confrixes)

    average_entropy = np.mean(all_entropies, axis=0)
    average_precision = np.mean(precision, axis=0)
    stdev_precision = np.std(precision, axis=0)
    average_recall = np.mean(recall, axis=0)
    stdev_recall = np.std(recall, axis=0)
    average_confrixes = np.mean(all_confrixes, axis=0)

    no_response = np.array(no_response)
    no_correct_response = np.array(no_correct_response)
    correct_response = np.array(correct_response)
    main_no_response = np.mean(no_response, axis=0)
    main_no_correct_response = np.mean(no_correct_response, axis=0)
    main_correct_response = np.mean(correct_response, axis=0)
    best_memory_idx = optimum_indexes(average_precision, average_recall)
    best_memory_sizes = [constants.memory_sizes[i] for i in best_memory_idx]
    main_behaviours = \
        [main_no_response, main_no_correct_response, main_correct_response]

    np.savetxt(constants.csv_filename(
        'memory_precision', es), precision, delimiter=',')
    np.savetxt(constants.csv_filename(
        'memory_recall', es), recall, delimiter=',')
    np.savetxt(constants.csv_filename(
        'memory_entropy', es), all_entropies, delimiter=',')
    np.savetxt(constants.csv_filename('main_behaviours', es),
               main_behaviours, delimiter=',')
    np.save(constants.data_filename('memory_confrixes', es), average_confrixes)
    np.save(constants.data_filename('behaviours', es), behaviours)
    plot_pre_graph(average_precision, average_recall, average_entropy,
                   stdev_precision, stdev_recall, es)
    plot_behs_graph(main_no_response, main_no_correct_response, main_correct_response, es)
    print('Memory size evaluation completed!')
    return best_memory_sizes


def test_filling_percent(
        eam, msize, min_value, max_value,
        trf, tef, tel, percent, classifier):
    # Registrate filling data.
    for features in trf:
        eam.register(features)
    print(f'Filling of memories done at {percent}%')
    _, behaviour = recognize_by_memory(
        eam, tef, tel, msize, min_value, max_value, classifier)
    responses = len(tel) - behaviour[constants.no_response_idx]
    precision = behaviour[constants.correct_response_idx]/float(responses)
    recall = behaviour[constants.correct_response_idx]/float(len(tel))
    behaviour[constants.precision_idx] = precision
    behaviour[constants.recall_idx] = recall
    return behaviour, eam.entropy

def test_filling_per_fold(mem_size, domain, es, fold):
    # Create the required associative memories.
    p = es.mem_params
    eam = AssociativeMemory(
        domain, mem_size, p[constants.xi_idx],
        p[constants.sigma_idx], p[constants.iota_idx], p[constants.kappa_idx])
    model_prefix = constants.model_name(es)
    filename = constants.classifier_filename(model_prefix, es, fold)
    classifier = tf.keras.models.load_model(filename)

    suffix = constants.filling_suffix
    filling_features_filename = constants.features_name(es) + suffix
    filling_features_filename = constants.data_filename(
        filling_features_filename, es, fold)
    filling_labels_filename = constants.labels_name(es) + suffix
    filling_labels_filename = constants.data_filename(
        filling_labels_filename, es, fold)

    suffix = constants.testing_suffix
    testing_features_filename = constants.features_name(es) + suffix
    testing_features_filename = constants.data_filename(
        testing_features_filename, es, fold)
    testing_labels_filename = constants.labels_name(es) + suffix
    testing_labels_filename = constants.data_filename(
        testing_labels_filename, es, fold)

    filling_features = np.load(filling_features_filename)
    filling_labels = np.load(filling_labels_filename)
    testing_features = np.load(testing_features_filename)
    testing_labels = np.load(testing_labels_filename)

    filling_min = filling_features.min()
    testing_min = testing_features.min()
    filling_max = filling_features.max()
    testing_max = testing_features.max()
    minimum = filling_min if filling_min < testing_min else testing_min
    maximum = filling_max if filling_max > testing_max else testing_max
    filling_rounded = msize_features(
        filling_features, mem_size, minimum, maximum)
    testing_rounded = msize_features(
        testing_features, mem_size, minimum, maximum)

    total = len(filling_labels)
    percents = np.array(constants.memory_fills)
    steps = np.round(total*percents/100.0).astype(int)

    fold_entropies = []
    fold_precision = []
    fold_recall = []

    start = 0
    for percent, end in zip(percents, steps):
        features = filling_rounded[start:end]
        print(f'Filling from {start} to {end}.')
        behaviour, entropy = \
            test_filling_percent(
                eam, mem_size, minimum, maximum, features,
                testing_rounded, testing_labels, percent, classifier)

        # A list of tuples (position, label, features)
        # fold_recalls += recalls
        # An array with average entropy per step.
        fold_entropies.append(entropy)
        # Arrays with precision, and recall.
        fold_precision.append(behaviour[constants.precision_idx])
        fold_recall.append(behaviour[constants.recall_idx])
        start = end
    # Use this to plot current state of memories
    # as heatmaps.
    # plot_memories(ams, es, fold)
    fold_entropies = np.array(fold_entropies)
    fold_precision = np.array(fold_precision)
    fold_recall = np.array(fold_recall)
    print(f'Filling test completed for fold {fold}')
    return fold, fold_entropies, fold_precision, fold_recall


def test_memory_fills(domain, mem_sizes, es):
    memory_fills = constants.memory_fills
    testing_folds = constants.n_folds
    best_filling_percents = []
    for mem_size in mem_sizes:
        # All entropies, precision, and recall, per size, fold, and fill.
        total_entropies = np.zeros((testing_folds, len(memory_fills)))
        total_precisions = np.zeros((testing_folds, len(memory_fills)))
        total_recalls = np.zeros((testing_folds, len(memory_fills)))
        list_results = []

        for fold in range(testing_folds):
            results = test_filling_per_fold(mem_size, domain, es, fold)
            list_results.append(results)
        for fold, entropies, precisions, recalls in list_results:
            total_precisions[fold] = precisions
            total_recalls[fold] = recalls
            total_entropies[fold] = entropies

        main_avrge_entropies = np.mean(total_entropies, axis=0)
        main_stdev_entropies = np.std(total_entropies, axis=0)
        main_avrge_precisions = np.mean(total_precisions, axis=0)
        main_stdev_precisions = np.std(total_precisions, axis=0)
        main_avrge_recalls = np.mean(total_recalls, axis=0)
        main_stdev_recalls = np.std(total_recalls, axis=0)

        np.savetxt(
            constants.csv_filename(
                'main_average_precision' + constants.numeric_suffix('sze', mem_size), es),
            main_avrge_precisions, delimiter=',')
        np.savetxt(
            constants.csv_filename(
                'main_average_recall' + constants.numeric_suffix('sze', mem_size), es),
            main_avrge_recalls, delimiter=',')
        np.savetxt(
            constants.csv_filename(
                'main_average_entropy' + constants.numeric_suffix('sze', mem_size), es),
            main_avrge_entropies, delimiter=',')
        np.savetxt(
            constants.csv_filename(
                'main_stdev_precision' + constants.numeric_suffix('sze', mem_size), es),
            main_stdev_precisions, delimiter=',')
        np.savetxt(
            constants.csv_filename(
                'main_stdev_recall' + constants.numeric_suffix('sze', mem_size), es),
            main_stdev_recalls, delimiter=',')
        np.savetxt(
            constants.csv_filename(
                'main_stdev_entropy' + constants.numeric_suffix('sze', mem_size), es),
            main_stdev_entropies, delimiter=',')

        plot_pre_graph(main_avrge_precisions*100, main_avrge_recalls*100, main_avrge_entropies,
                    main_stdev_precisions*100, main_stdev_recalls *
                    100, es, 'recall' + constants.numeric_suffix('sze', mem_size),
                    xlabels=constants.memory_fills, xtitle=_('Percentage of memory corpus'))

        bf_idx = optimum_indexes(
            main_avrge_precisions, main_avrge_recalls)
        best_filling_percents.append(constants.memory_fills[bf_idx[0]])
        print(f'Testing fillings for memory size {mem_size} done.')
    return best_filling_percents


def get_all_data(prefix, es):
    data = None
    for fold in range(constants.n_folds):
        filename = constants.data_filename(prefix, es, fold)
        if data is None:
            data = np.load(filename)
        else:
            newdata = np.load(filename)
            data = np.concatenate((data, newdata), axis=0)
    return data


def save_history(history, prefix, es):
    """ Saves the stats of neural networks.

    Neural networks stats may come either as a History object, that includes
    a History.history dictionary with stats, or directly as a dictionary.
    """
    stats = {}
    stats['history'] = []
    for h in history:
        while not ((type(h) is dict) or (type(h) is list)):
            h = h.history
        stats['history'].append(h)
    with open(constants.json_filename(prefix, es), 'w') as outfile:
        json.dump(stats, outfile)


def save_conf_matrix(matrix, prefix, es):
    name = prefix + constants.matrix_suffix
    plot_conf_matrix(matrix, range(constants.n_labels), name, es)
    filename = constants.data_filename(name, es)
    np.save(filename, matrix)


def save_learned_params(mem_sizes, fill_percents, es):
    name = constants.learn_params_name(es)
    filename = constants.data_filename(name, es)
    np.save(filename, np.array([mem_sizes, fill_percents], dtype=int))


##############################################################################
# Main section

def create_and_train_network(es):
    model_prefix = constants.model_name(es)
    stats_prefix = model_prefix + constants.classifier_suffix
    history, conf_matrix = neural_net.train_network(model_prefix, es)
    save_history(history, stats_prefix, es)
    save_conf_matrix(conf_matrix, stats_prefix, es)


def produce_features_from_data(es):
    model_prefix = constants.model_name(es)
    features_prefix = constants.features_name(es)
    labels_prefix = constants.labels_name(es)
    data_prefix = constants.data_name(es)
    neural_net.obtain_features(
        model_prefix, features_prefix, labels_prefix, data_prefix, es)


def create_and_train_autoencoders(es):
    model_prefix = constants.model_name(es)
    stats_prefix = model_prefix + constants.decoder_suffix
    features_prefix = constants.features_name(es)
    data_prefix = constants.data_name(es)
    history = neural_net.train_decoder(
        model_prefix, features_prefix, data_prefix, es)
    save_history(history, stats_prefix, es)


def characterize_features(es):
    """ Produces a graph of features averages and standard deviations.
    """
    features_prefix = constants.features_name(es)
    tf_filename = features_prefix + constants.testing_suffix
    labels_prefix = constants.labels_name(es)
    tl_filename = labels_prefix + constants.testing_suffix
    features = get_all_data(tf_filename, es)
    labels = get_all_data(tl_filename, es)
    d = {}
    for i in constants.all_labels:
        d[i] = []
    for (i, feats) in zip(labels, features):
        # Separates features per label.
        d[i].append(feats)
    means = {}
    stdevs = {}
    for i in constants.all_labels:
        # The list of features becomes a matrix
        d[i] = np.array(d[i])
        means[i] = np.mean(d[i], axis=0)
        stdevs[i] = np.std(d[i], axis=0)
    plot_features_graph(constants.domain, means, stdevs, es)


def run_evaluation(es):
    best_memory_sizes = test_memory_sizes(constants.domain, es)
    print(f'Best memory sizes: {best_memory_sizes}')
    best_filling_percents = test_memory_fills(
        constants.domain, best_memory_sizes, es)
    save_learned_params(best_memory_sizes, best_filling_percents, es)


def generate_output(es):
    neural_net.decode(constants.model_name(es),
                      constants.data_prefix, constants.labels_prefix, constants.features_prefix, es)


if __name__ == "__main__":
    args = docopt(__doc__)

    # Processing language.
    lang = 'en'
    if args['es']:
        lang = 'es'
        es = gettext.translation('eam', localedir='locale', languages=['es'])
        es.install()

    # Processing runpath.
    constants.run_path = args['--runpath']

    prefix = constants.memory_parameters_prefix
    filename = constants.csv_filename(prefix)
    parameters = \
        np.genfromtxt(filename, dtype=float, delimiter=',', skip_header=1)
    exp_settings = constants.ExperimentSettings(parameters)
    print(f'Working directory: {constants.run_path}')
    print(f'Experimental settings: {exp_settings}')

    # PROCESSING OF MAIN OPTIONS.

    if args['-n']:
        create_and_train_network(exp_settings)
    elif args['-f']:
        produce_features_from_data(exp_settings)
    elif args['-c']:
        characterize_features(exp_settings)
    elif args['-e']:
        experiment = int(args['<experiment>'])
        if experiment == 1:
            run_evaluation(exp_settings)
        else:
            print(f'Experiment number not valid: {experiment}')
    elif args['-o']:
        generate_output(exp_settings)<|MERGE_RESOLUTION|>--- conflicted
+++ resolved
@@ -398,13 +398,7 @@
         f1s.append((f1, i))
         i += 1
     f1s.sort(reverse = True, key = _get_f1)
-<<<<<<< HEAD
     return [t[1] for t in f1s[:constants.n_best_memory_sizes]]
-=======
-    return [constants.memory_sizes[t[1]]
-        for t in f1s[:constants.n_best_memory_sizes]]
->>>>>>> c60d1eff
-
 
 def get_ams_results(
         midx, msize, domain, trf, tef, trl, tel, classifier, es, fold):
