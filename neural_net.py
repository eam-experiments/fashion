--- conflicted
+++ resolved
@@ -30,7 +30,7 @@
 import constants
 import dataset as ds
 
-batch_size = 256
+batch_size = 32
 epochs = 300
 patience = 5
 truly_training_percentage = 0.80
@@ -205,32 +205,26 @@
 
         input_enc, encoded = get_encoder()
         encoder = Model(input_enc, encoded)
-<<<<<<< HEAD
+        encoder.compile(optimizer = 'adam')
+        encoder.summary()
         input_cla, classified = get_classifier()
-        classifier = Model(input_cla, classified)
-        input_dec, decoded = get_decoder()
-        decoder = Model(input_dec, decoded)
-
-        encoder.summary()
-        classifier.summary()
-        decoder.summary()
-
-        input_data = Input(shape=(ds.columns, ds.rows, 1))
-=======
-        encoder.compile(optimizer = 'adam')
-        input_cla, classified = get_classifier(encoded)
         classifier = Model(input_cla, classified)
         classifier.compile(
             loss = 'categorical_crossentropy', optimizer = 'adam',
             metrics = 'accuracy')
-        input_dec, decoded = get_decoder(encoded)
+        classifier.summary()
+        input_dec, decoded = get_decoder()
         decoder = Model(input_dec, decoded)
         decoder.compile(
             optimizer = 'adam', loss = 'huber', metrics = rmse)
->>>>>>> 7ec9175c
+        decoder.summary()
         encoded = encoder(input_data)
         decoded = decoder(encoded)
         classified = classifier(encoded)
+        full_classifier = Model(inputs=input_data, outputs=classified)
+        full_classifier.compile(optimizer = 'adam', loss = 'categorical_crossentropy', metrics = 'accuracy') 
+        autoencoder = Model(inputs = input_data, outputs=decoded)
+        autoencoder.compile(loss='huber', optimizer='adam', metrics=rmse)
 
         model = Model(inputs=input_data, outputs=[classified, decoded])
         model.compile(loss=['categorical_crossentropy', 'huber'],
@@ -246,13 +240,11 @@
                 callbacks=[EarlyStopping()],
                 verbose=2)
         histories.append(history)
-        history = classifier.evaluate(testing_data, testing_labels, return_dict=True)
+        history = full_classifier.evaluate(testing_data, testing_labels, return_dict=True)
         histories.append(history)
-        predicted_labels = classifier.predict(testing_data)
+        predicted_labels = full_classifier.predict(testing_data)
         confusion_matrix += tf.math.confusion_matrix(np.argmax(testing_labels, axis=1), 
             np.argmax(predicted_labels, axis=1), num_classes=constants.n_labels)
-        autoencoder = Model(inputs = input_data, output=decoded)
-        autoencoder.compile(loss='huber', optimizer='adam', metrics=rmse)
         history = autoencoder.evaluate(testing_data, testing_data, return_dict=True)
         histories.append(history)
         encoder.save(constants.encoder_filename(prefix, es, fold))
